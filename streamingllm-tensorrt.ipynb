{
 "cells": [
  {
   "attachments": {},
   "cell_type": "markdown",
   "id": "f05fe33e-ecff-460c-8542-8ece3d2d0158",
   "metadata": {},
   "source": [
    "# Using TensorRT-LLM and StreamingLLM for Efficient Inference on Mistral"
   ]
  },
  {
   "attachments": {},
   "cell_type": "markdown",
   "id": "14dcb6c1-907e-4ecd-bc00-1f51c42c5655",
   "metadata": {},
   "source": [
    "Welcome!\n",
    "\n",
    "In this notebook, we will walk through using the StreamingLLM framework to run inference on Mistral. TensorRT-LLM provides users with an easy-to-use Python API to define Large Language Models (LLMs) and build TensorRT engines that contain state-of-the-art optimizations to perform inference efficiently on NVIDIA GPUs. StreamingLLM is a novel framework developed at the MIT-Han-Lab and is supported in TensorRT-LLM. See the [Github repo](\"https://github.com/mit-han-lab/streaming-llm\") for more examples and documentation!\n",
    "\n",
    "#### Introduction to StreamingLLM\n",
    "Handling infinite-length text with LLMs presents challenges. Notably, storing all previous Key and Value (KV) states demands significant memory, and models might struggle to generate text beyond their training sequence length.  StreamingLLM addresses this by retaining only the most recent tokens and attention sinks, discarding intermediate tokens. This enables the model to generate coherent text from recent tokens without a cache reset — a capability not seen in earlier methods.\n",
    "\n",
    "StreamingLLM is optimized for streaming applications, such as multi-round dialogues. It's ideal for scenarios where a model needs to operate continually without requiring extensive memory or dependency on past data. An example is a daily assistant based on LLMs. StreamingLLM would let the model function continuously, basing its responses on recent conversations without needing to refresh its cache. Earlier methods would either need a cache reset when the conversation length exceeded the training length (losing recent context) or recompute KV states from recent text history, which can be time-consuming."
   ]
  },
  {
   "attachments": {},
   "cell_type": "markdown",
   "id": "9a968b71-06cd-4ff3-b470-81314214f688",
   "metadata": {},
   "source": [
    "![streamingllm](https://www.kdnuggets.com/wp-content/uploads/wijaya_introduction_streamingllm_llms_infinitelength_inputs_1.png)"
   ]
  },
  {
   "attachments": {},
   "cell_type": "markdown",
   "id": "ec18e04e-5154-44bb-b4a9-c4f6053f590c",
   "metadata": {},
   "source": [
    "#### Credits\n",
    "Professor Song Han is an NVIDIA Distinguished Engineer and an associate professor in the MIT EECS department. He has been credited for numerous advances in the field of deep learning and has founded multiple AI companies.\n",
    "\n",
    "Deployment powered by Brev.dev 🤙"
   ]
  },
  {
   "cell_type": "code",
   "execution_count": null,
   "id": "60738f0c-fc5c-4400-8785-1f947c53d3b5",
   "metadata": {},
   "outputs": [],
   "source": [
    "!nvidia-smi"
   ]
  },
  {
   "attachments": {},
   "cell_type": "markdown",
   "id": "0db06ad6-9a07-4229-ae3c-f90cd60e9bba",
   "metadata": {},
   "source": [
    "#### Install TensorRT-LLM"
   ]
  },
  {
   "cell_type": "code",
   "execution_count": null,
   "id": "126af5bb-9f42-4de7-9e75-b2b8a91cc007",
   "metadata": {},
   "outputs": [],
   "source": [
    "!pip install -q ipywidgets\n",
    "!pip install \"tensorrt_llm==0.8.0\" -U --extra-index-url https://pypi.nvidia.com"
   ]
  },
  {
   "cell_type": "code",
   "execution_count": null,
   "id": "93b55b74-b7d4-4ba9-8096-1e678d93417e",
   "metadata": {},
   "outputs": [],
   "source": [
    "!wget https://raw.githubusercontent.com/NVIDIA/TensorRT-LLM/main/tensorrt_llm/models/llama/convert.py\n",
    "!mv convert.py /usr/local/lib/python3.10/dist-packages/tensorrt_llm/models/llama/"
   ]
  },
  {
   "cell_type": "code",
   "execution_count": null,
   "id": "08e09d07-0a25-4f48-8da1-5893c3d6951e",
   "metadata": {},
   "outputs": [],
   "source": [
    "!wget https://raw.githubusercontent.com/NVIDIA/TensorRT-LLM/rel/examples/llama/convert_checkpoint.py -P .\n",
    "!wget https://raw.githubusercontent.com/NVIDIA/TensorRT-LLM/rel/examples/run.py -P .\n",
    "!wget https://raw.githubusercontent.com/NVIDIA/TensorRT-LLM/rel/examples/utils.py -P ."
   ]
  },
  {
   "attachments": {},
   "cell_type": "markdown",
   "id": "194dc615-f8ae-42ec-8b5d-79c01d4183d7",
   "metadata": {},
   "source": [
    "### Convert Mistral to the TensorRT format\n",
    "\n",
    "For StreamingLLM to be enabled, we pass two additional flags to the checkpoint conversion\n",
    "\n",
    "- `dense_context_fmha` - uses dense context fmha in the context phase\n",
    "- `enable_pos_shift` - lets us use positions in KV cache for RoPE"
   ]
  },
  {
   "cell_type": "code",
   "execution_count": null,
   "id": "95cfc8eb-bfc5-4872-9a94-ccde2953175e",
   "metadata": {
    "scrolled": true
   },
   "outputs": [],
   "source": [
    "# Build the model with StreamingLLM feature using a single GPU and FP16.\n",
    "!python convert_checkpoint.py --model_dir mistralai/Mistral-7B-v0.1 \\\n",
    "    --output_dir ./tllm_checkpoint_1gpu_streamingllm \\\n",
    "    --dtype float16 \\"
   ]
  },
  {
   "attachments": {},
   "cell_type": "markdown",
   "id": "798ee3d8-4a76-40eb-9e92-b63480074aae",
   "metadata": {},
   "source": [
    "### Build the TensorRT engine for the model"
   ]
  },
  {
   "cell_type": "code",
   "execution_count": 1,
   "id": "a14b6b3f-b86f-4ed5-b53a-ac58f563c5bb",
   "metadata": {
    "scrolled": true
   },
   "outputs": [
    {
     "name": "stdout",
     "output_type": "stream",
     "text": [
      "zsh:1: command not found: trtllm-build\n"
     ]
    }
   ],
   "source": [
    "# Streaming \n",
    "!trtllm-build --checkpoint_dir ./tllm_checkpoint_1gpu_streamingllm \\\n",
    "    --output_dir ./mistralengine_streaming \\\n",
    "    --gemm_plugin float16\n",
<<<<<<< HEAD
    "    --streamingllm enable"
=======
    "    --streamingllm enable\n"
>>>>>>> c1be845d
   ]
  },
  {
   "attachments": {},
   "cell_type": "markdown",
   "id": "6a12000e-4b0d-4e47-ba55-e84792774d23",
   "metadata": {},
   "source": [
    "### Run inference with a large input sequence \n",
    "\n",
    "We use an open source Shakesphere dataset to demonstrate. We use 125,000 characters as our input"
   ]
  },
  {
   "cell_type": "code",
   "execution_count": 125,
   "id": "bc710018-6450-4676-a97b-bef1f7d0ae3a",
   "metadata": {},
   "outputs": [],
   "source": [
    "import requests\n",
    "import re\n",
    "\n",
    "url = 'https://raw.githubusercontent.com/karpathy/char-rnn/master/data/tinyshakespeare/input.txt'\n",
    "\n",
    "response = requests.get(url)\n",
    "\n",
    "if response.status_code == 200:\n",
    "    story = response.text\n",
    "    story = re.sub('\\s+', ' ', story).strip()\n",
    "else:\n",
    "    story = None\n",
    "    print(\"Failed to retrieve the document.\")"
   ]
  },
  {
   "cell_type": "code",
   "execution_count": null,
   "id": "acbf11ff-9d89-432b-a622-daa44c6b1a19",
   "metadata": {},
   "outputs": [],
   "source": [
    "%%time \n",
    "\n",
    "# Use the streaming engine with a sliding window/cache size 2048 and sink token length 4 \n",
    "!python3 ./run.py --max_output_len=150 \\\n",
    "                  --tokenizer_dir mistralai/Mistral-7B-v0.1 \\\n",
    "                  --engine_dir=./mistralengine_streaming \\\n",
    "                  --max_attention_window_size=4096 \\\n",
    "                  --sink_token_length=4 \\\n",
    "                  --input_text f\"{story[983152:]}\""
   ]
  }
 ],
 "metadata": {
  "kernelspec": {
   "display_name": "Python 3 (ipykernel)",
   "language": "python",
   "name": "python3"
  },
  "language_info": {
   "codemirror_mode": {
    "name": "ipython",
    "version": 3
   },
   "file_extension": ".py",
   "mimetype": "text/x-python",
   "name": "python",
   "nbconvert_exporter": "python",
   "pygments_lexer": "ipython3",
   "version": "3.11.5"
  }
 },
 "nbformat": 4,
 "nbformat_minor": 5
}<|MERGE_RESOLUTION|>--- conflicted
+++ resolved
@@ -158,11 +158,7 @@
     "!trtllm-build --checkpoint_dir ./tllm_checkpoint_1gpu_streamingllm \\\n",
     "    --output_dir ./mistralengine_streaming \\\n",
     "    --gemm_plugin float16\n",
-<<<<<<< HEAD
-    "    --streamingllm enable"
-=======
     "    --streamingllm enable\n"
->>>>>>> c1be845d
    ]
   },
   {
